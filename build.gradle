--- conflicted
+++ resolved
@@ -30,14 +30,9 @@
   ext.targetSdkVer = 29
   ext.supportLibVer = "27.1.1"
 
-<<<<<<< HEAD
-  // When updating these, remember to update the vars in app/build.gradle (for FDroid compatibility)
-  ext.appVersionName = "0.4.5.2"
-  ext.appVersionCode = 20
-=======
   // When updating these, remember to update the vars in app/build.gradle (for FDroid comptability)
   // Remember to update readme, and lets keep these version numbers in line with the github releases
   ext.appVersionName = "0.4.5.3"
   ext.appVersionCode = 21
->>>>>>> ce765d29
+
 }